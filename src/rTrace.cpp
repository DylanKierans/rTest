// @file rTrace.cpp
// @brief Rcpp functions for underlying otf2 library
// @date 2024-03-23
// @version 0.02
// @author D.Kierans (dylanki@kth.se)
// @note Location ~= thread, LocationGroup ~= Process, SystemTree ~= Node
// @note errno 98 indicates socket alreayd in use 
// @note errno 88 (ENOTSOCK) indicates not socket
// @note errno 4 (EINTR) Interrupted system call
// @note errno 11 (EAGAIN/EWOULDBLOCK) Resource (socket) not available
// @note Clients refer to active R processes {master,slaves}=={clients}. 
//      Server refers to otf2 logger proc {server}n{clients}=0
// @note WARNING - Was receiving consistent noise on port 5558
// @todo Look at timing offsets per proc
// @todo Signal handling for both procs
// @todo get epochs from Master proc
// @todo Multipart message implimentation for repeated buffer usage
// @todo Test removal of regionRef on client end. 
//      Would reduce synchronization time when spawning new procs, but may increase 
//      evtWrite time on server due to random memory access

#include "Rcpp.h"
#include <otf2/otf2.h>
#include <sys/time.h>
#include <stdio.h>

// getpid
#include <sys/types.h>
#include <unistd.h>

<<<<<<< HEAD
// ZeroMQ
#include <zmq.h>
#include <sys/wait.h>
=======
// if (MPI)
#include <mpi.h>

>>>>>>> 7a516781

//#define DEBUG /* Uncomment to enable verbose debug info */
//#define DUMMY_TIMESTEPS /* Uncomment for 1s timestep for each subsequent event call */
#define MAX_FUNCTION_NAME_LEN 40 // Max length of R function

using namespace Rcpp;

// Different events during entry collection phase
typedef enum {
    ZMQ_OTF2_EVENT_ENTER, 
    ZMQ_OTF2_EVENT_LEAVE, 
    ZMQ_OTF2_MEASUREMENT_ON, 
    ZMQ_OTF2_MEASUREMENT_OFF, 
    ZMQ_OTF2_USED_LOCATIONREFS, 
    ZMQ_OTF2_SOCK_CLUSTER
} zmq_otf2_datatypes;

// Struct used for majority of data transfer during event collection phase
typedef struct Zmq_otf2_data {
    OTF2_TimeStamp time;  
    OTF2_RegionRef regionRef; ///< Could probably generalize this datatype better, used for diverse int-like datatypes, see set_maxUsedLocationRef()
    pid_t pid;
    zmq_otf2_datatypes datatype;
} Zmq_otf2_data;

// Struct used for defining globalDefWriter key-values
typedef struct Zmq_otf2_defWriter {
    char func_name[MAX_FUNCTION_NAME_LEN];
    int func_index; 
} Zmq_otf2_defWriter;

// OTF2 objects for logger
static OTF2_Archive* archive;
static OTF2_GlobalDefWriter* global_def_writer;
OTF2_TimeStamp epoch_start, epoch_end;  // OTF2_GlobalDefWriter_WriteClockProperties
static OTF2_EvtWriter** evt_writers;

// ZeroMQ sockets
static bool IS_LOGGER=false; ///* Used by report_and_exit() to abtain exit behaviour
static void *context;      ///* zmq context - clients and server
static void *requester;    ///* zmq socket - master(5555) and slaves(5559) (comm with responder for globalDefWriter)
static void *pusher;    ///* zmq socket - clients (comm with puller for EvtWriter)

// Counters
static const OTF2_StringRef OFFSET_NUM_STRINGREF=10; ///* Offset for NUM_STRINGREF to avoid overwriting
static OTF2_StringRef NUM_STRINGREF=OFFSET_NUM_STRINGREF; ///* Number of events recorded with WriteString, offset to avoid overwriting
static OTF2_RegionRef NUM_REGIONREF=0; ///* Number of regions recorded with WriteRegion
static OTF2_RegionRef *regionRef_array; ///* regionRef for each func_index on server
static int NUM_FUNCS;  ///* total num R functions to instrument - length(reigonRef_array)

// IDs
static OTF2_LocationRef maxLocationRef=0; ///* Cap for max number of R procs
static OTF2_LocationRef maxUsedLocationRef=1; ///* Maximum number of used R procs <maxLocationRef
static int locationRef=0; ///* LocationRef of current client proc


// DEBUGGING
static FILE *fp; ///* Log file on server proc
char log_filename[]="log.log"; ///* Name of log file on server proc


///////////////////////////////
// Function declarations
///////////////////////////////
RcppExport SEXP assign_regionRef_array_master(int num_funcs);
RcppExport SEXP assign_regionRef_array_slave(int num_funcs);
RcppExport SEXP finalize_EvtWriter_client();
RcppExport SEXP finalize_otf2_client();

// OTF2 Server/logger functions
void init_Archive_server(Rcpp::String, Rcpp::String);
void finalize_Archive_server();
void init_EvtWriters_server();
void finalize_EvtWriters_server();
void init_GlobalDefWriter_server();
void finalize_GlobalDefWriter_server();
void run_evtWriters_server();
void globalDefWriter_server();
void finalize_otf2_server();
OTF2_StringRef globalDefWriter_WriteString_server(Rcpp::String stringRefValue);
OTF2_RegionRef globalDefWriter_WriteRegion_server(OTF2_StringRef stringRef_RegionName);
void globalDefWriter_WriteSystemTreeNode_server(OTF2_StringRef, OTF2_StringRef);
void globalDefWriter_WriteLocations_server();
void globalDefWriter_WriteLocationGroups_server();
void evtWriter_MeasurementOnOff_server(OTF2_EvtWriter*, OTF2_TimeStamp, bool);
void assign_regionRef_array_server();
int get_regionRef_array_server(OTF2_RegionRef, void*);
void free_regionRef_array_server();


// Helper functions for debugging
void report_and_exit(const char*, void *sock=NULL);
void fupdate_server(FILE*, const char*);
RcppExport SEXP print_errnos();


///////////////////////////////
// Function definitions
///////////////////////////////

// TODO: Ensure this doesn't cause overflow of wtime
// @name get_time
// @description Returns wall-clock time in units of milliseconds (1E-6s)
// @return OTF2_Timestamp - Wallclock time (or ncounts if DUMMY_TIMESTEPS #defined)
static OTF2_TimeStamp get_time() {
    static OTF2_TimeStamp wtime;

    // Dummy timestamps O(1)
#ifdef DUMMY_TIMESTEPS
#ifdef DEBUG
    Rcout << "time: " << wtime << "\n";
#endif 
    return wtime++;
#endif 

    // Wallclock time O(1E-6)
	struct timeval t;
	gettimeofday(&t, NULL);
    wtime = t.tv_sec*1E6 + t.tv_usec;
#ifdef DEBUG
    Rcout << "time: " << wtime << "\n";
#endif /* ifdef DEBUG */
	return wtime;
}


static OTF2_FlushType pre_flush( void* userData, OTF2_FileType fileType,
           OTF2_LocationRef location, void* callerData, bool final ) {
    return OTF2_FLUSH;
}


static OTF2_TimeStamp post_flush( void* userData, OTF2_FileType fileType,
            OTF2_LocationRef location ) {
    return get_time();
}


static OTF2_FlushCallbacks flush_callbacks =
{
    .otf2_pre_flush  = pre_flush,
    .otf2_post_flush = post_flush
};

//////////////////////////////////////
// Signal hanlders
//////////////////////////////////////

// TODO: Review usage of SIGHUP during R makeCluster()
// @name signal_hup_handler
// @description This was introduced due to R procs being sent SIGHUP during forking
void signal_hup_handler(int signal) {
    // Make sure only catching intended signal, else rethrow
    if (signal == SIGHUP) { /*ignore*/; }
    else { raise(signal); }
}


//////////////////////////////////////
// Spawn otf2 process, and give task list
//  Awaits messages from main process at suitable steps
//////////////////////////////////////

//' Fork and initialize zeromq sockets for writing globalDef definitions
//' @param max_nprocs Maximum number of R processes (ie evtWriters required)
//' @param archivePath Path to otf2 archive
//' @param archiveName Name of otf2 archive
//' @param flag_print_pids True to print pids of parent and child procs
//' @return <0 if error, 0 if R master, else >0 if child
// [[Rcpp::export]]
RcppExport int init_otf2_logger(int max_nprocs, Rcpp::String archivePath = "./rTrace", 
        Rcpp::String archiveName = "rTrace", bool flag_print_pids=false)
{
    // TODO: Verify this acts as intended to save child proc
    signal(SIGHUP, signal_hup_handler);

    pid_t child_pid = fork();
    if (child_pid == (pid_t) -1 ){ // ERROR
        report_and_exit("Forking logger process", NULL);
        return(1);
    }

    if (child_pid == 0) { // Child process

        // DEBUGGING
        if (flag_print_pids){
            Rcout << "LOGGER PROC - pid: " << getpid() << ", child_pid:" << child_pid << "\n";
        }

        IS_LOGGER = true;
        maxLocationRef = max_nprocs;

        // Open log file
        fp = fopen(log_filename, "w");
        if (fp==NULL){ report_and_exit("Opening log file", NULL); }
        fupdate_server(fp, "File opened\n");

        // OTF2 Objs
        init_Archive_server(archivePath, archiveName);
        fupdate_server(fp, "Init archive complete\n");
        init_EvtWriters_server( );
        fupdate_server(fp, "Init evt_writers complete\n");
        init_GlobalDefWriter_server();
        fupdate_server(fp, "Init of otf2 objs complete\n");

        // Init zmq context
        context = zmq_ctx_new ();

        // Assign array for regionRefs of each func
        assign_regionRef_array_server();
        fupdate_server(fp, "assign_regionRef_array_server complete\n");


        // Server for logging GlobalDefWriter strings&regions
        globalDefWriter_server();
        fupdate_server(fp, "globalDefWriter_server complete\n");

        // Server listens for events
        fupdate_server(fp, "evtWriter\n");
        run_evtWriters_server();
        fupdate_server(fp, "evtWriter complete\n");

        // Write definitions for proc structures
        globalDefWriter_WriteSystemTreeNode_server(0,0); // 1 system tree node
        globalDefWriter_WriteLocationGroups_server(); // n location groups (n procs)
        globalDefWriter_WriteLocations_server(); // n locations (1 per proc)

        // Finalization
        finalize_EvtWriters_server(); // Moving this after globalDef because num_events used in WriteLocation_server
        finalize_GlobalDefWriter_server(); // @TODO: Rename to globalDefWriter_Clock
        finalize_Archive_server();
        finalize_otf2_server();
        free_regionRef_array_server();
        fupdate_server(fp, "COMPLETE!\n");
        if (fp!=NULL){fclose(fp);}

        return(1);
        // exit(0); 
    } else {

        // DEBUGGING
        if (flag_print_pids){
            Rcout << "MASTER PROC - pid: " << getpid() << ", child_pid:" << child_pid << "\n";
        }

        IS_LOGGER = false;
        context = zmq_ctx_new();
        requester = zmq_socket(context, ZMQ_REQ);
        pusher = zmq_socket(context, ZMQ_PUSH);

        // @TODO Error check connect
        zmq_connect(requester, "tcp://localhost:5555");
        zmq_connect(pusher, "tcp://localhost:5556");
    }
    return(0);
}

//' assign_regionRef_array_master
//' @description Array is not assigned on master, 
//'     rather is signalled to assign on server
//' @param num_funcs Required length of array to store regionRef for each func
//' @return R_NilValue
// [[Rcpp::export]]
RcppExport SEXP assign_regionRef_array_master(int num_funcs){
    int zmq_ret;
    void *regionRef_socket_client;

    NUM_FUNCS = num_funcs;

    regionRef_socket_client = zmq_socket(context, ZMQ_PUSH);
    zmq_ret = zmq_connect(regionRef_socket_client, "tcp://localhost:5554");
    if (zmq_ret<0){ report_and_exit("assign_regionRef_array_client zmq_connect", regionRef_socket_client); }
    zmq_ret = zmq_send(regionRef_socket_client, &NUM_FUNCS, sizeof(NUM_FUNCS), 0); // ZMQ_ID: 0
    if (zmq_ret<0){ report_and_exit("assign_regionRef_array_client zmq_send", regionRef_socket_client); }
    zmq_ret = zmq_close(regionRef_socket_client);
    if (zmq_ret<0){ report_and_exit("assign_regionRef_array_client zmq_close", regionRef_socket_client); }
    return (R_NilValue);
}

//' assign_regionRef_array_slave
//' @param num_funcs Required length of array to store regionRef for each func
//' @return R_NilValue
// [[Rcpp::export]]
RcppExport SEXP assign_regionRef_array_slave(int num_funcs) {
    NUM_FUNCS = num_funcs;
    regionRef_array = (OTF2_RegionRef*) malloc(num_funcs*sizeof(*regionRef_array));
    if (regionRef_array==NULL){ report_and_exit("assign_regionRef_array_slave malloc", NULL);}

    // Set all entries to -1 for debugging
    for (int i=0; i<num_funcs; ++i){
        regionRef_array[i] = -1;
    }

    return (R_NilValue);
}

//' get_regionRef_from_array_slave
//' @param func_index Index of function to get regionRef for
//' @return regionRef
// [[Rcpp::export]]
RcppExport int get_regionRef_from_array_slave(int func_index) {
    return(regionRef_array[func_index-1]); // Fix offset in C
}

// @name assign_regionRef_array_server
// @description Listen for num_funcs then alloc OTF2_RegionRef[] as required
void assign_regionRef_array_server(){
    void *regionRef_socket_server;
    int rc, zmq_ret;

    // Bind socket to recv num_funcs
    regionRef_socket_server = zmq_socket(context, ZMQ_PULL); // ZMQ_PULL
    rc = zmq_bind(regionRef_socket_server, "tcp://*:5554");
    if (rc!=0){ report_and_exit("globalDefWriter_server regionRef_socket_server", regionRef_socket_server); }

    // Assign regionRef array of length num_funcs
    zmq_ret = zmq_recv(regionRef_socket_server, &NUM_FUNCS, sizeof(NUM_FUNCS), 0); // ZMQ ID: 0
    if ( zmq_ret <= 0 ) { report_and_exit("globalDefWriter_server pull recv", regionRef_socket_server); }

    // Assign and reset all values to -1 for debugging
    regionRef_array = (OTF2_RegionRef*) malloc(NUM_FUNCS*sizeof(*regionRef_array));
    if (regionRef_array==NULL){ report_and_exit("globalDefWriter_server regionRef_array", regionRef_socket_server); }
    for (int i=0; i<NUM_FUNCS; ++i){ regionRef_array[i] = -1; }

    zmq_close(regionRef_socket_server); // Close socket immediately (reopened later for events)

}

// @name free_regionRef_array_server
// @description Free memory assigned for regionRef_array
void free_regionRef_array_server(){
    free(regionRef_array);
}

//' free_regionRef_array_slave
//' @return R_NilValue
// [[Rcpp::export]]
RcppExport SEXP free_regionRef_array_slave(){
    free(regionRef_array);
    return(R_NilValue);
}

// @name globalDefWriter_server
// @description Receive globalDef strings, and return with send regionRef
//  Ends when recvs message of length 0 from client
void globalDefWriter_server() { // Server
    int zmq_ret, rc; // Error check send/recvs, and sockets
    void *responder; // Recv global_defs, respond with regionRef

    //  Socket to talk to clients
    responder = zmq_socket(context, ZMQ_REP);
    rc = zmq_bind(responder, "tcp://*:5555");
    if (rc!=0){ report_and_exit("Binding responder", responder); }

    // DEBUGGING
    char fp_buffer[50];
    snprintf(fp_buffer, 50, "(pid: %d) Listening for globalDefWriter\n", getpid());
    fupdate_server(fp, fp_buffer);

    // Receive globalDef strings, and return with send regionRef
    int iter=0; ///< Number of messages received
    Zmq_otf2_defWriter buffer;
    while (1) {
		//char buffer[MAX_FUNCTION_NAME_LEN];

        zmq_ret = zmq_recv(responder, &buffer, sizeof(buffer), 0); // ZMQ ID: 1
        if ( zmq_ret < 0 ) { 
            report_and_exit("globalDefWriter_server zmq_recv", responder); 
        } else if (zmq_ret == 0) { // ZMQ ID: 4
            break; // Signal end of globalDef from client
        } else {
            // Define as stringRef, regionRef
            OTF2_StringRef stringRef = globalDefWriter_WriteString_server(buffer.func_name);
            OTF2_RegionRef regionRef = globalDefWriter_WriteRegion_server(stringRef);
            regionRef_array[buffer.func_index-1] = regionRef; // populate regionRef array, C indexing from 0

            // DEBUGGING
            #ifdef DEBUG
            Rcout << "Server - func_name: "<< buffer << ", regionRef:" << regionRef << std::endl;
            #endif

            // Return regionRef ID
            zmq_ret = zmq_send(responder, &regionRef, sizeof(regionRef), 0); // ZMQ ID: 2
            if (zmq_ret<0) { report_and_exit("globalDefWriter_server zmq_send regionRef", responder); }
            iter++;
        }
    }

    // DEBUGGING
    snprintf(fp_buffer, 50, "(pid: %d) Finished listening for globalDefWriter\n", getpid());
    fupdate_server(fp, fp_buffer);

    // Cleanup socket
    zmq_close(responder);
}

//' finalize_GlobalDefWriter_client
//' @return RNilValue
// [[Rcpp::export]]
RcppExport SEXP finalize_GlobalDefWriter_client() { // client
    int zmq_ret;
    // Send 0 length signal to end this portion on server
    zmq_ret = zmq_send(requester, NULL, 0, 0); // ZMQ ID: 4
    if (zmq_ret<0) { report_and_exit("finalize_GlobalDefWriter_client zmq_send", NULL); }

    // Close requester socket
    zmq_ret = zmq_close(requester);
    if (zmq_ret<0) { report_and_exit("finalize_GlobalDefWriter_client zmq_close", NULL); }
    return(R_NilValue);
}


//' define_otf2_regionRef_client
//' @param func_name Name of function to create event for
//' @param func_index Global index of function in R namespace
//' @return regionRef regionRef for use when logging events
// [[Rcpp::export]]
RcppExport int define_otf2_regionRef_client(Rcpp::String func_name, int func_index) {
    Zmq_otf2_defWriter buffer;
    OTF2_RegionRef regionRef;
    int zmq_ret;

    // Send function index and name in Zmq_otf2_defWriter struct
    buffer.func_index = func_index;
    strncpy(buffer.func_name, func_name.get_cstring(), sizeof(buffer.func_name));
    zmq_ret = zmq_send(requester, &buffer, sizeof(buffer), 0); // ZMQ ID: 1
    if (zmq_ret < 0 ) { report_and_exit("define_otf2_regionRef_client zmq_send"); }

    // Recv regionRef
    zmq_ret = zmq_recv(requester, &regionRef, sizeof(regionRef), 0); // ZMQ ID: 2
    if (zmq_ret < 0 ) { report_and_exit("define_otf2_regionRef_client zmq_recv"); }

    // DEBUGGING
    #ifdef DEBUG
    Rcout << "Client defining - func_name: " << func_name.get_cstring() << ", regionRef: " << regionRef << std::endl;
    #endif

    // Cast in case OTF2_RegionRef != int
    int ret = regionRef;
    return ret;
}

//' finalize_EvtWriter_client
//' @return R_NilValue
// [[Rcpp::export]]
RcppExport SEXP finalize_EvtWriter_client() {
    int zmq_ret;

    // Make sure socket defined
    if (pusher == NULL ) { report_and_exit("finalize_EvtWriter_client pusher"); }

    // Send 0 message to Master to sync
    zmq_ret = zmq_send(pusher, NULL, 0, 0); // ZMQ ID: 5x
    if (zmq_ret < 0 ) { report_and_exit("finalize_EvtWriter_client zmq_send"); }

    // Cleanup socket
    zmq_ret = zmq_close(pusher);
    if (zmq_ret < 0 ) { report_and_exit("finalize_EvtWriter_client zmq_close"); }

    return(R_NilValue);
}

//' finalize_otf2_client
//' @description Send signal to server to stop collecting event information
//' @return R_NilValue
// [[Rcpp::export]]
RcppExport SEXP finalize_otf2_client() {
    void *syncer_client;
    int zmq_ret, rc; // Debugging recv/sends and socket
    char buffer; // Expecting length 0 message

    syncer_client = zmq_socket(context, ZMQ_PULL); 
    if (syncer_client == NULL){ report_and_exit("finalize_otf2_client syncer_client"); }
    rc = zmq_bind(syncer_client, "tcp://*:5557");
    assert (rc == 0); 

    // sent from logger/server at end of events
    zmq_ret = zmq_recv(syncer_client, &buffer, sizeof(buffer), 0);  // ZMQ ID: 7
    if (zmq_ret < 0 ) { 

        if (errno==4){ // Retry
            // sent from logger/server at end of events
            zmq_ret = zmq_recv(syncer_client, &buffer, sizeof(buffer), 0); // ZMQ ID: 7
            if (zmq_ret < 0 ) { 
                report_and_exit("finalize_otf2_client zmq_ret retry"); 
            }
        }
        else {
            report_and_exit("finalize_otf2_client zmq_ret"); 
        }

        //report_and_exit("finalize_otf2_client zmq_ret"); 
    }

    // Clean up zmq socket and context
    zmq_ret = zmq_close(syncer_client);
    if (zmq_ret < 0 ) { report_and_exit("finalize_otf2_client zmq_close"); }
    zmq_ret = zmq_ctx_destroy(context);
    if (zmq_ret < 0 ) { report_and_exit("finalize_otf2_client zmq_ctx_destroy"); }

    return(R_NilValue);
}


// @name finalize_otf2_server
// @description Signal to client end of server work (synchronization)
// @return R_NilValue
void finalize_otf2_server() {
    int zmq_ret;
    void *syncer_server;

    syncer_server = zmq_socket(context, ZMQ_PUSH); 
    zmq_ret = zmq_connect(syncer_server, "tcp://localhost:5557");
    if (zmq_ret < 0 ) { report_and_exit("finalize_otf2_server zmq_connect", NULL); }

    // sent from logger/server at end of events
    zmq_ret = zmq_send(syncer_server, NULL, 0, 0);  // ZMQ ID: 7
    if (zmq_ret < 0 ) { report_and_exit("finalize_otf2_server zmq_send", syncer_server); }

    // Clean up zmq socket and context
    zmq_ret = zmq_close(syncer_server);
    if (zmq_ret < 0 ) { report_and_exit("finalize_otf2_server zmq_close", NULL); }
    zmq_ret = zmq_ctx_destroy(context);
    if (zmq_ret < 0 ) { report_and_exit("finalize_otf2_server zmq_ctx_destroy", NULL); }
}


// @name init_Archive_server
// @description Initialize static otf2 {archive} objs
// @param archivePath Path to the archive i.e. the directory where the anchor file is located.
// @param archiveName Name of the archive. It is used to generate sub paths e.g. "archiveName.otf2"
void init_Archive_server(Rcpp::String archivePath="./rTrace", Rcpp::String archiveName="rTrace") 
{
    archive = OTF2_Archive_Open( archivePath.get_cstring(),
                                               archiveName.get_cstring(),
                                               OTF2_FILEMODE_WRITE,
                                               1024 * 1024 /* event chunk size */,
                                               4 * 1024 * 1024 /* def chunk size*/,
                                               OTF2_SUBSTRATE_POSIX,
                                               OTF2_COMPRESSION_NONE );
    if (archive == NULL) { report_and_exit("OTF2_Archive_Open", NULL); }

    // Set the previously defined flush callbacks.
    OTF2_Archive_SetFlushCallbacks( archive, &flush_callbacks, NULL );

    // We will operate in a serial context.
    OTF2_Archive_SetSerialCollectiveCallbacks( archive );

    // Now we can create the event files. Though physical files aren't created yet.
    OTF2_Archive_OpenEvtFiles( archive );
}


// @name finalize_Archive_server
// @description Close static otf2 {archive} objs
void finalize_Archive_server() {
    // DEBUGGING
    if (archive == NULL) { report_and_exit("finalize_Archive archive", NULL); }

    // At the end, close the archive and exit.
    OTF2_Archive_Close( archive );

    // Reset counters
    NUM_STRINGREF = OFFSET_NUM_STRINGREF;
    NUM_REGIONREF = 0;
}


// @name init_EvtWriters_server
// @description Initialize static otf2 {evt_writers} objs
void init_EvtWriters_server() {
    // DEBUGGING: OTF2_Archive_GetEvtWriter throwing error 
    if (archive == NULL) { report_and_exit("init_EvtWriters_server archive", NULL); }

    // Make sure maxLocationRef set
    if (maxLocationRef < 1){ report_and_exit("init_EvtWriters_server maxLocationRef", NULL); }

    // Get a event writer for each location
    evt_writers = (OTF2_EvtWriter**)malloc(maxLocationRef*sizeof(*evt_writers));
    if (evt_writers == NULL) { report_and_exit("init_EvtWriters_server evt_writers", NULL); }
    for (OTF2_LocationRef i=0; i<maxLocationRef; ++i){
        evt_writers[i] = OTF2_Archive_GetEvtWriter( archive, i );
    }
}


// @name finalize_EvtWriters_server
// @description Close static otf2 {evt_writers} objs
void finalize_EvtWriters_server() {
    // DEBUGGING
    if (evt_writers == NULL) { report_and_exit("finalize_EvtWriters_server evt_writers", NULL); }
    if (archive == NULL) { report_and_exit("finalize_EvtWriters_server archive", NULL); }

    // Now close the event writer, before closing the event files collectively.
    for (OTF2_LocationRef i=0; i<maxLocationRef; ++i){
        if (evt_writers[i] == NULL) { report_and_exit("finalize_EvtWriters_server evt_writers[i]", NULL); }
        OTF2_Archive_CloseEvtWriter( archive, evt_writers[i]);
    }
    free(evt_writers);

    // After we wrote all of the events we close the event files again.
    OTF2_Archive_CloseEvtFiles( archive );
}


// Enable or disable event measurement
// @name evtWriter_MeasurementOnOff_server
// @param evt_writer Event writer linked to proc
// @param time Timestamp
// @param measurementMode True to enable, else disable
void evtWriter_MeasurementOnOff_server(OTF2_EvtWriter *evt_writer, OTF2_TimeStamp time, bool measurementMode) {
    if (measurementMode){
        OTF2_EvtWriter_MeasurementOnOff(evt_writer,
                NULL /* attributeList */, 
                time, 
                OTF2_MEASUREMENT_ON);
    } else {
        OTF2_EvtWriter_MeasurementOnOff(evt_writer,
                NULL /* attributeList */, 
                time, 
                OTF2_MEASUREMENT_OFF);
    }
}


//' Send message to enable or disable event measurement from client side
//' @param measurementMode True to enable, else disable
//' @return R_NilValue
// [[Rcpp::export]]
RcppExport SEXP evtWriter_MeasurementOnOff_client(bool measurementMode) {
    Zmq_otf2_data buffer;
    int zmq_ret;

    // Embed locationRef, timestamp and on/off eventtype
    buffer.pid = locationRef; 
    buffer.time = get_time();
    if (measurementMode){ buffer.datatype = ZMQ_OTF2_MEASUREMENT_ON; }
    else { buffer.datatype = ZMQ_OTF2_MEASUREMENT_OFF; }

    zmq_ret = zmq_send(pusher, &buffer, sizeof(buffer), 0); // ZMQ ID: 5a // ZMQ ID: 5b
    if (zmq_ret<0){ report_and_exit("zmq_send Zmq_otf2_data measurement"); }
    return(R_NilValue);
}


// @name init_GlobalDefWriter_server
// @description Initialize static otf2 {globaldefwriter} obj
void init_GlobalDefWriter_server() {
    // DEBUGGING
    if (archive == NULL) { report_and_exit("init_GlobalDefWriter archive", NULL); }

    epoch_start = get_time(); // Get init time for finalize

    // Now write the global definitions by getting a writer object for it.
    global_def_writer = OTF2_Archive_GetGlobalDefWriter( archive );
    if (global_def_writer == NULL) { report_and_exit("OTF2_Archive_GetGlobalDefWriter", NULL); }

    // Define empty string in first stringRef value
    Rcpp::String stringRefValue="";
    globalDefWriter_WriteString_server(stringRefValue);
}

// @name finalize_GlobalDefWriter_server
// @description Finalize static otf2 {globaldefwriter} obj
//     Write clock information before ending tracing
void finalize_GlobalDefWriter_server() {
#ifdef DUMMY_TIMESTEPS
    // We need to define the clock used for this trace and the overall timestamp range.
    OTF2_GlobalDefWriter_WriteClockProperties( 
            global_def_writer /* writerHandle */,
            1 /* resolution - 1 tick per second */,
            0 /* epoch - 0 for dummy */,
            NUM_EVENTS /* traceLength */,
            OTF2_UNDEFINED_TIMESTAMP );
#else
    epoch_end =  get_time();

    // We need to define the clock used for this trace and the overall timestamp range.
    OTF2_GlobalDefWriter_WriteClockProperties( 
            global_def_writer /* writerHandle */,
            1E6 /* resolution - 1 tick per second */,
            epoch_start /* epoch - globalOffset */,
            epoch_end - epoch_start /* traceLength */,
            OTF2_UNDEFINED_TIMESTAMP );
#endif
}


// @name globalDefWriter_WriteString_server
// @description Define new id-value pair in globaldefwriter
// @param stringRefValue String assigned to given id
// @return NUM_STRINGREF 
OTF2_StringRef globalDefWriter_WriteString_server(Rcpp::String stringRefValue)
{
    OTF2_GlobalDefWriter_WriteString(global_def_writer, NUM_STRINGREF, stringRefValue.get_cstring() );
    return(NUM_STRINGREF++); // ++ applied after return value!
}


// @name globalDefWriter_WriteRegion
// @description Define new region description in global writer
// @param stringRef_RegionName Name to be associated with region
// @return regionRef id/index for string
OTF2_RegionRef globalDefWriter_WriteRegion_server(OTF2_StringRef stringRef_RegionName) {
    OTF2_GlobalDefWriter_WriteRegion( global_def_writer,
            NUM_REGIONREF /* RegionRef */,
            stringRef_RegionName /* region name - stringRef */,
            0 /* alternative name */,
            0 /* description */,
            OTF2_REGION_ROLE_FUNCTION,
            OTF2_PARADIGM_USER,
            OTF2_REGION_FLAG_NONE,
            1 /* source file */,
            0 /* begin lno */, 
            0 /* end lno */ );

    return((int)NUM_REGIONREF++);
}


// TODO: Get names from sys calls
// @name globalDefWriter_WriteSystemTreeNode_server
// @description Write the system tree including a definition for the location group to the global definition writer.
// @param stringRef_name Name to be associated with SystemTreeNode (eg MyHost)
// @param stringRef_class Class to be associated with SystemTreeNode (eg node)
void globalDefWriter_WriteSystemTreeNode_server( OTF2_StringRef stringRef_name, OTF2_StringRef stringRef_class) {

    // Write the system tree incl definition for location group to global definition writer.
    OTF2_StringRef stringRef_SystemTreeNodeName = globalDefWriter_WriteString_server("MyHost");
    OTF2_StringRef stringRef_SystemTreeNodeClass = globalDefWriter_WriteString_server("node");
    OTF2_GlobalDefWriter_WriteSystemTreeNode( global_def_writer,
            0 /* SystemTreeNodeRef id */,
            stringRef_SystemTreeNodeName /* StringRef name */,
            stringRef_SystemTreeNodeClass /* StringRef class */,
            OTF2_UNDEFINED_SYSTEM_TREE_NODE /* parent */ );
}

// @name globalDefWriter_WriteLocationGroups_server
// @description Write LocationGroup (ie proc) information
void globalDefWriter_WriteLocationGroups_server() {

    // Do master process first
    OTF2_StringRef locationGroupRef_Name_master = globalDefWriter_WriteString_server("Master Process");
    OTF2_GlobalDefWriter_WriteLocationGroup( global_def_writer,
            0 /* OTF2_LocationGroupRef  */,
            locationGroupRef_Name_master /* name */,
            OTF2_LOCATION_GROUP_TYPE_PROCESS /* New LocationGroup for each process */, 
            0 /* system tree */,
            OTF2_UNDEFINED_LOCATION_GROUP /* creating process */ );
 
    // Then do all slaves
    OTF2_StringRef locationGroupRef_Name_slave = globalDefWriter_WriteString_server("Slave Processes");
    for (OTF2_LocationRef i=1; i<maxUsedLocationRef; ++i){
        OTF2_GlobalDefWriter_WriteLocationGroup( global_def_writer,
                i /* OTF2_LocationGroupRef  */,
                locationGroupRef_Name_slave /* name */,
                OTF2_LOCATION_GROUP_TYPE_PROCESS /* New LocationGroup for each process */, 
                0 /* system tree */,
                OTF2_UNDEFINED_LOCATION_GROUP /* creating process */ );
    }
}

// @name globalDefWriter_WriteLocations_server
// @description Write a definition for the location to the global definition writer.
void globalDefWriter_WriteLocations_server() {
    OTF2_StringRef stringRef_LocationName = globalDefWriter_WriteString_server("Main thread");
    
    char fp_buffer[100];
    snprintf(fp_buffer, 100, "maxUsedLocationRef: %lu\n", maxUsedLocationRef);
    fupdate_server(fp, fp_buffer);

    for (OTF2_LocationRef i=0; i<maxUsedLocationRef; ++i){
        // Write a definition for the location to the global definition writer.
        uint64_t num_events;
        OTF2_EvtWriter_GetNumberOfEvents(evt_writers[i], &num_events);

        // DEBUGGING
        char fp_buffer[100];
        snprintf(fp_buffer, 100, "globalDefWriter_WriteLocation - LocationRef: %lu, Num events: %ld\n",
            i, num_events);
        fupdate_server(fp, fp_buffer);

        OTF2_GlobalDefWriter_WriteLocation( global_def_writer,
                i /* locationRef */,
                stringRef_LocationName /* stringRef_name */,
                OTF2_LOCATION_TYPE_CPU_THREAD,
                num_events /* #events */,
                i /* locationGroupRef */ );
    }
}


//' close_EvtWriterSocket_client
//' @return R_NilValue
// [[Rcpp::export]]
RcppExport SEXP close_EvtWriterSocket_client(){
    // Closer pusher to avoid sharing socket
    if (pusher==NULL){ report_and_exit("close_EvtWriterSocket_client() pusher"); }
    if ( zmq_close(pusher) < 0 ){ report_and_exit("close_EvtWriterSocket_client socket"); }

    // Also close context! Will respawn after fork
    if ( zmq_ctx_destroy(context) < 0 ){ report_and_exit("close_EvtWriterSocket_client context"); }
    
    return(R_NilValue);
}


//' open_EvtWriterSocket_client
//' @return R_NilValue
// [[Rcpp::export]]
RcppExport SEXP open_EvtWriterSocket_client(){
    // Reopen context
    context = zmq_ctx_new ();
    if ( context == NULL ){ report_and_exit("open_EvtWriterSocket_client context ctx_new"); }

    pusher = zmq_socket(context, ZMQ_PUSH);
    if ( pusher == NULL ){ report_and_exit("open_EvtWriterSocket_client pusher socket"); }
    if ( zmq_connect(pusher, "tcp://localhost:5556") != 0 ){ report_and_exit("open_EvtWriterSocket_client pusher connect"); }
    return(R_NilValue);
}



//' Write event to evt_writer
//' @param regionRef Region id
//' @param event_type True for enter, False for leave region
//' @return R_NilValue
// [[Rcpp::export]]
RcppExport SEXP evtWriter_Write_client(int regionRef, bool event_type)
{
#ifdef DEBUG
    Rcout << "region: " << regionRef << ", event_type: " << event_type << "\n";
#endif /* ifdef DEBUG */

    int zmq_ret; 
    Zmq_otf2_data buffer;

    // Pack info into struct
    buffer.pid = locationRef; // TODO - update name of buffer.pid
    buffer.regionRef = regionRef;
    buffer.time = get_time();
    if (event_type) { buffer.datatype = ZMQ_OTF2_EVENT_ENTER; }
    else { buffer.datatype = ZMQ_OTF2_EVENT_LEAVE; }

    // DEBUGGING - Write event info to unique file
    if (buffer.pid == 0){ // Master
        FILE *fp = fopen("write_client_0.log", "a");
        fprintf(fp, "pid: %d, time: %lu, regionRef: %u\n", buffer.pid, buffer.time, buffer.regionRef);
        fclose(fp);
    }
    if (buffer.pid == 1){ // Slave #1
        FILE *fp = fopen("write_client_1.log", "a");
        fprintf(fp, "pid: %d, time: %lu, regionRef: %u\n", buffer.pid, buffer.time, buffer.regionRef);
        fclose(fp);
    }

    if (pusher==NULL){ report_and_exit("evtWriter_Write_client pusher"); }
    zmq_ret = zmq_send(pusher, &buffer, sizeof(buffer), 0); // ZMQ ID: 5c // ZMQ ID: 5d
    if (zmq_ret<0){ 
        // DEBUGGING - Common error after opening and closing socket, 
        print_errnos(); //  print static errno values to help debug
        report_and_exit("evtWriter_Write_client event"); 
    }

    return(R_NilValue);
}


// TODO: function for evtWriters err check
// @name run_evtWriters_server
// @description Main function during which all otf2 event information is processed
//  and logged
void run_evtWriters_server(){
    void *puller;               ///< Recv otf2 eventlog
    void *new_proc_rep;
    int zmq_ret, rc; // Debugging recv/sends and socket
    Zmq_otf2_data buffer;

    // Ensure evt_writers defined
    if (evt_writers == NULL) { report_and_exit("run_evtWriters_server evt_writers", NULL); }

    //  Socket to talk to clients for EvtWriter
    puller = zmq_socket(context, ZMQ_PULL);
    rc = zmq_bind(puller, "tcp://*:5556");
    if (rc!=0){ report_and_exit("run_evtWriters_server zmq_bind puller", puller); }

    // Socket to publish func list to new R procs
    new_proc_rep = zmq_socket(context, ZMQ_REP);
    zmq_ret = zmq_bind(new_proc_rep, "tcp://*:5559");
    if ( zmq_ret != 0 ){ 
        zmq_close(new_proc_rep);
        zmq_close(puller);
        report_and_exit("globalDefWriter_update_new_proc new_proc_publisher zmq_bind", NULL); 
    }

    // DEBUGGING
    char fp_buffer[50];
    snprintf(fp_buffer, 50, "(pid: %d) Listening for evtWriters\n", getpid());
    fupdate_server(fp, fp_buffer);

    // Receive globalDef strings, and return with send regionRef
    while (1) {
        zmq_ret = zmq_recv(puller, &buffer, sizeof(buffer), 0); // ZMQ ID: 5

        if (zmq_ret < 0){
            report_and_exit("run_evtWriters_server puller zmq_recv", NULL); 
        } else if (zmq_ret == 0) { // Signal to stop listening
            break; // ZMQ ID: 5x
        } else if (zmq_ret == sizeof(Zmq_otf2_data)) { 

            // DEBUGGING - Write all events to logfile
            char fp_buffer[100];
            snprintf(fp_buffer, 100, "Server recv datatype: %d, pid: %d, time: %lu, regionRef(if applicable): %u\n", 
                buffer.datatype, buffer.pid, buffer.time, buffer.regionRef);
            fupdate_server(fp, fp_buffer);

            if (buffer.datatype == ZMQ_OTF2_MEASUREMENT_ON ){ // ZMQ ID: 5a
                evtWriter_MeasurementOnOff_server(evt_writers[buffer.pid], buffer.time, true);
            } else if (buffer.datatype == ZMQ_OTF2_MEASUREMENT_OFF ){ // ZMQ ID: 5b
                evtWriter_MeasurementOnOff_server(evt_writers[buffer.pid], buffer.time, false);
            } else if (buffer.datatype == ZMQ_OTF2_EVENT_ENTER ){ // ZMQ ID: 5c
                OTF2_EvtWriter_Enter( evt_writers[buffer.pid], NULL /* attributeList */,
                        buffer.time, buffer.regionRef /* region */ );
            } else if (buffer.datatype == ZMQ_OTF2_EVENT_LEAVE ){ // ZMQ ID: 5d
                OTF2_EvtWriter_Leave( evt_writers[buffer.pid], NULL /* attributeList */,
                        buffer.time, buffer.regionRef /* region */ );
            } else if (buffer.datatype == ZMQ_OTF2_USED_LOCATIONREFS ){ // ZMQ ID: 5e
                if (buffer.regionRef > maxUsedLocationRef){ maxUsedLocationRef = buffer.regionRef; }
            } else if (buffer.datatype == ZMQ_OTF2_SOCK_CLUSTER){ // ZMQ ID: 5f
                OTF2_RegionRef num_new_procs = buffer.regionRef;
                if (get_regionRef_array_server(num_new_procs, new_proc_rep) != 0){
                    zmq_close(new_proc_rep);
                    zmq_close(puller);
                    report_and_exit("get_regionRef_array_server");
                }
            }
        } else if (zmq_ret > 0) { // Unknown datatype
            zmq_close(new_proc_rep);
            zmq_close(puller);
            report_and_exit("run_evtWriters_server puller unknown data", NULL); 
        }
    }

    snprintf(fp_buffer, 50, "(pid: %d) Finished listening for evtWriters\n", getpid());
    fupdate_server(fp, fp_buffer);

    // Cleanup socket
    zmq_close(puller);
    zmq_close(new_proc_rep);
}

// @name get_regionRef_array_server
// @description Triggered by receiving ZMQ_OTF2_SOCK_CLUSTER
// @param num_new_procs Number of new procs spawned
// @param responder ZMQ_REP socket recv proc_id, send regionRef_array
// @return non-zero if error
int get_regionRef_array_server(OTF2_RegionRef num_new_procs, void *responder){
    int proc_id;
    int zmq_ret; 
    char fp_buffer[50];

    for (OTF2_RegionRef i = 0; i < num_new_procs; ++i){

        zmq_ret = zmq_recv(responder, &proc_id, sizeof(proc_id), 0); // ZMQ ID: 6a
        if (zmq_ret < 0 ) { return (-1); }

        // DEBUGGING
        snprintf(fp_buffer, 50, "Received newproc signal from proc %d\n", proc_id);
        fupdate_server(fp, fp_buffer);
        fupdate_server(fp, "Starting send regionRef_array");

        zmq_ret = zmq_send(responder, regionRef_array, NUM_FUNCS*sizeof(*regionRef_array), 0); // ZMQ ID: 6b
        if ( zmq_ret < 0 ){ return (-2); }
        
        // DEBUGGING
        fupdate_server(fp, "Finished send regionRef_array");
    }
    return(0);

}

///////////////////////////////
// Helper functions
///////////////////////////////

//@TODO: Replace usage of this with more R-compliant exit strategy
//@TODO: Replace usage of this with more R-friendly error message strategy
// @name report_and_exit
// @description Print error to log file, close zmq sockets 
//     and context then exit
// @param msg Error message to display
// @param socket Additional non-global zmq socket to close
void report_and_exit(const char* msg, void *socket){
    // Close any open sockets
    if (pusher != NULL ) zmq_close(pusher);
    if (requester != NULL ) zmq_close(requester);
    if (socket != NULL ) zmq_ctx_destroy(socket);
    if (context != NULL ) zmq_ctx_destroy(context);

    if (IS_LOGGER){ // Print to log file

        if (fp==NULL){
            // Open log file
            fp = fopen(log_filename, "w");
            fprintf(fp, "ERROR: Couldn't find log file pointer, made new one\n");
        }
        fprintf(fp, "[errno: %d] ERROR: %s\n", errno, msg);
        fprintf(fp, "File closing\n");
        fclose(fp);

    } else { // Print to Rcout (recommend using logfile for makeCluster)
        FILE *fp;
        char filename[20];

        snprintf(filename, 20 , "slave_error_%d.log", locationRef);

        Rcout << "[R proc id: " << locationRef << "] CLIENT ERROR: " << msg << "\n";
        Rcout << "ERROR INFO - pid:" << getpid() << ", ppid: " << getppid() << ",sid: " << getsid(getpid()) << "\n";
        Rcout << "ERROR INFO - Errno:" << errno << "\n"; 
        Rcout << "ERROR INFO - Output file: " << filename << "\n";

        fp = fopen(filename,"w");
        fprintf(fp, "[R proc id: %d] CLIENT ERROR: %s\n", locationRef, msg);
        fprintf(fp, " ERROR INFO - pid: %d , ppid: %d, sid: %d\n", getpid(), getppid(), getsid(getpid()) );
        fprintf(fp, "ERROR INFO - Errno: %d\n", errno);
        fclose(fp);

        kill(0, SIGTERM);
    }

}

// @name fupdate_server
// @description Write message to server log file
// @param fp File pointer to log file
// @param msg Message to write to log file
void fupdate_server(FILE *fp, const char* msg){
    if (fp!=NULL){
       fprintf(fp, "%s\n", msg);
    } else {
        char fp_buffer[100];
        snprintf(fp_buffer, 100, "Log file not found - msg: %s\n", msg);
        report_and_exit(fp_buffer, NULL);
    }
}

//' set_locationRef
//' @param id ID value belonging to this R proc
//' @return R_NilValue
// [[Rcpp::export]]
RcppExport SEXP set_locationRef(const int id) {
    if (id < 0 ){ report_and_exit("Negative ID"); }
    locationRef = id;    
    return (R_NilValue);
}

//' get_locationRef
//' @return locationRef Proc number between 0,nprocs-1
// [[Rcpp::export]]
RcppExport int get_locationRef() {
    return (locationRef);
}

//' set_maxUsedLocationRef_client
//' @param nprocs Current number of active evtWriters/procs
//' @return maxUsedLocationRef Current maximum evtWriters which were active so far
// [[Rcpp::export]]
RcppExport int set_maxUsedLocationRef_client(int nprocs) {

    OTF2_LocationRef tmp = nprocs;
    if (tmp > maxUsedLocationRef){
        maxUsedLocationRef = tmp;

        // Send to logger
        Zmq_otf2_data buffer;
        buffer.datatype = ZMQ_OTF2_USED_LOCATIONREFS;
        buffer.regionRef = tmp; 

        if (pusher==NULL) { report_and_exit("set_maxUsedLocationRef_client pusher"); }
        int zmq_ret = zmq_send(pusher, &buffer, sizeof(buffer), 0); // ZMQ ID: 5d
        if (zmq_ret<0) { report_and_exit("set_maxUsedLocationRef_client zmq_send"); }
    }
    return (maxUsedLocationRef);
}

//' print_errnos
//' @description Print error numbers relating to zmq sockets
//' @return R_NilValue
// [[Rcpp::export]]
RcppExport SEXP print_errnos() {
    Rcout<< "ZMQ_SEND ERRNOS: \n";
    Rcout<< "EAGAIN: " << EAGAIN << "\n";
    Rcout<< "ENOTSTUP: " << ENOTSUP << "\n";
    Rcout<< "EINVAL: " << EINVAL << "\n";
    Rcout<< "EFSM: " << EFSM << "\n";
    Rcout<< "ETERM: " << ETERM << "\n";
    Rcout<< "ENOTSOCK: " << ENOTSOCK << "\n";
    Rcout<< "EINTR: " << EINTR << "\n";
    Rcout<< "EHOSTUNREACH: " << EHOSTUNREACH << "\n";
    Rcout<< "#######################\n";
    return (R_NilValue);
}


///////////////////////////////
// Testing
///////////////////////////////

//' get_pid
// [[Rcpp::export]]
RcppExport int get_pid() {
    return((int)getpid());
}

//' get_tid
// [[Rcpp::export]]
RcppExport int get_tid() {
    return((int)gettid());
}

//' get_ppid
// [[Rcpp::export]]
RcppExport int get_ppid() {
    return((int)getppid());
}

<<<<<<< HEAD
//////////////////
// SECTION - TODO: UPDATE THESE FUNCTIONS
//////////////////

//' get_regionRef_array_master
//' @description Signal to server to send regionRef array to new procs
//' @param nprocs Number of new procs to update
//' @return R_NilValue
// [[Rcpp::export]]
RcppExport SEXP get_regionRef_array_master(const int nprocs){
    int zmq_ret;
    Zmq_otf2_data buffer;

    // Pack buffer
    buffer.regionRef = nprocs;
    buffer.pid = locationRef;
    buffer.time = get_time();
    buffer.datatype = ZMQ_OTF2_SOCK_CLUSTER;

    zmq_ret = zmq_send(pusher, &buffer, sizeof(buffer), 0); // ZMQ ID: 5f
    if (zmq_ret < 0 ) { report_and_exit("get_regionRef_array_master pusher zmq_send"); }
    return(R_NilValue);
}

//' get_regionRef_array_slave
//' @description Requests regionRef array from logger proc
//' @param num_funcs Total number of functions in R namespace
//' @return R_NilValue
// [[Rcpp::export]]
RcppExport SEXP get_regionRef_array_slave(const int num_funcs){
    int zmq_ret;

    // Make sure array assigned
    if (regionRef_array==NULL){ report_and_exit("get_regionRef_array_slave regionRef_array"); }

    // Subscriber for func_list from server
    requester = zmq_socket(context, ZMQ_REQ);
    zmq_ret = zmq_connect(requester, "tcp://localhost:5559");
    if ( zmq_ret != 0 ){ report_and_exit("get_regionRef_array_slave new_proc_subscriber connect"); }

    Rcout << "[R id: " << locationRef << "] Staring req send. size: " << 0 << "\n";

    zmq_ret = zmq_send(requester, &locationRef, sizeof(locationRef), 0); // ZMQ ID: 6a
    if (zmq_ret < 0 ) { report_and_exit("get_regionRef_array_slave new_proc_pusher zmq_send"); }
    Rcout << "[R id: " << locationRef << "] Finished req send\n";

    Rcout << "[R id: " << locationRef << "] Waiting for regionRef array\n";
    zmq_ret = zmq_recv(requester, regionRef_array, num_funcs*sizeof(*regionRef_array), 0); // ZMQ ID: 6b
    if ( zmq_ret < 0 ){ report_and_exit("get_regionRef_array_slave new_proc_subscriber zmq_recv"); }
    Rcout << "[R id: " << locationRef << "] Recived for regionRef array\n";

    // Cleanup
    zmq_ret = zmq_close(requester);
    if ( zmq_ret != 0 ){ report_and_exit("get_regionRef_array_slave new_proc_subscriber zmq_close"); }

    return(R_NilValue);
}
=======
//' mpi_init
// [[Rcpp::export]]
RcppExport int mpi_init() {
    int flag;
    int fake_argc = 0;
    char **fake_argv = NULL;
//char **fake_argv = malloc(1*sizeof(*fake_argv));
    MPI_Init(&fake_argc, &fake_argv);
    free(fake_argv);

    MPI_Initialized(&flag);
    if (flag) {
        Rcout << "MPI is initialized.\n";
        return(0);
    }
    Rcout << "MPI UNABLE to initialize.\n";
    return (-1);
}

//' mpi_finalize
// [[Rcpp::export]]
RcppExport SEXP mpi_finalize() {
    MPI_Finalize();
    return(R_NilValue);
}

//' mpi_is_init
// [[Rcpp::export]]
RcppExport int mpi_is_init() {
    int init_flag;
    MPI_Initialized(&init_flag);
    if (init_flag) {
        Rcout << "MPI is initialized.\n";
        return(0);
    }
    Rcout << "MPI is NOT initialized\n";
    return (-1);
}

//' get_mpi_rank
// [[Rcpp::export]]
RcppExport int get_mpi_rank() {
    int rank, init_flag;
    MPI_Initialized(&init_flag);
    if (init_flag) {
        Rcout << "MPI is initialized.\n";
        MPI_Comm_rank(MPI_COMM_WORLD, &rank);
        return(rank);
    }
    Rcout << "MPI is NOT initialized\n";
    return (-1);
}

//' get_mpi_size
// [[Rcpp::export]]
RcppExport int get_mpi_size() {
    int size, init_flag;
    MPI_Initialized(&init_flag);
    if (init_flag) {
        Rcout << "MPI is initialized.\n";
        MPI_Comm_size(MPI_COMM_WORLD, &size);
        return(size);
    }
    Rcout << "MPI is NOT initialized\n";
    return (-1);
}

>>>>>>> 7a516781
<|MERGE_RESOLUTION|>--- conflicted
+++ resolved
@@ -28,15 +28,9 @@
 #include <sys/types.h>
 #include <unistd.h>
 
-<<<<<<< HEAD
 // ZeroMQ
 #include <zmq.h>
 #include <sys/wait.h>
-=======
-// if (MPI)
-#include <mpi.h>
-
->>>>>>> 7a516781
 
 //#define DEBUG /* Uncomment to enable verbose debug info */
 //#define DUMMY_TIMESTEPS /* Uncomment for 1s timestep for each subsequent event call */
@@ -1163,10 +1157,6 @@
     return((int)getppid());
 }
 
-<<<<<<< HEAD
-//////////////////
-// SECTION - TODO: UPDATE THESE FUNCTIONS
-//////////////////
 
 //' get_regionRef_array_master
 //' @description Signal to server to send regionRef array to new procs
@@ -1220,73 +1210,4 @@
     if ( zmq_ret != 0 ){ report_and_exit("get_regionRef_array_slave new_proc_subscriber zmq_close"); }
 
     return(R_NilValue);
-}
-=======
-//' mpi_init
-// [[Rcpp::export]]
-RcppExport int mpi_init() {
-    int flag;
-    int fake_argc = 0;
-    char **fake_argv = NULL;
-//char **fake_argv = malloc(1*sizeof(*fake_argv));
-    MPI_Init(&fake_argc, &fake_argv);
-    free(fake_argv);
-
-    MPI_Initialized(&flag);
-    if (flag) {
-        Rcout << "MPI is initialized.\n";
-        return(0);
-    }
-    Rcout << "MPI UNABLE to initialize.\n";
-    return (-1);
-}
-
-//' mpi_finalize
-// [[Rcpp::export]]
-RcppExport SEXP mpi_finalize() {
-    MPI_Finalize();
-    return(R_NilValue);
-}
-
-//' mpi_is_init
-// [[Rcpp::export]]
-RcppExport int mpi_is_init() {
-    int init_flag;
-    MPI_Initialized(&init_flag);
-    if (init_flag) {
-        Rcout << "MPI is initialized.\n";
-        return(0);
-    }
-    Rcout << "MPI is NOT initialized\n";
-    return (-1);
-}
-
-//' get_mpi_rank
-// [[Rcpp::export]]
-RcppExport int get_mpi_rank() {
-    int rank, init_flag;
-    MPI_Initialized(&init_flag);
-    if (init_flag) {
-        Rcout << "MPI is initialized.\n";
-        MPI_Comm_rank(MPI_COMM_WORLD, &rank);
-        return(rank);
-    }
-    Rcout << "MPI is NOT initialized\n";
-    return (-1);
-}
-
-//' get_mpi_size
-// [[Rcpp::export]]
-RcppExport int get_mpi_size() {
-    int size, init_flag;
-    MPI_Initialized(&init_flag);
-    if (init_flag) {
-        Rcout << "MPI is initialized.\n";
-        MPI_Comm_size(MPI_COMM_WORLD, &size);
-        return(size);
-    }
-    Rcout << "MPI is NOT initialized\n";
-    return (-1);
-}
-
->>>>>>> 7a516781
+}